test verifier
isa riscv

function %RV32I(i32 link [%x1]) -> i32 link [%x1] {
    fn0 = %foo()

ebb0(v9999: i32):
    ; iconst.i32 needs legalizing, so it should throw a
    [R#0,-]         v1 = iconst.i32 0xf0f0f0f0f0 ; error: Instruction failed to re-encode
    return v9999
}

function %RV32I(i32 link [%x1]) -> i32 link [%x1] {
    fn0 = %foo()

ebb0(v9999: i32):
    v1 = iconst.i32 1
    v2 = iconst.i32 2
<<<<<<< HEAD
    [R#0,-]         v3 = iadd v1, v2 ; error: Instruction encoding R#00 doesn't match any possibilities
=======
    [R#0,-]         v3 = iadd v1, v2 ; error: encoding R#00 should be R#0c
>>>>>>> 4b5dc1a3
    return v9999
}<|MERGE_RESOLUTION|>--- conflicted
+++ resolved
@@ -16,10 +16,6 @@
 ebb0(v9999: i32):
     v1 = iconst.i32 1
     v2 = iconst.i32 2
-<<<<<<< HEAD
-    [R#0,-]         v3 = iadd v1, v2 ; error: Instruction encoding R#00 doesn't match any possibilities
-=======
     [R#0,-]         v3 = iadd v1, v2 ; error: encoding R#00 should be R#0c
->>>>>>> 4b5dc1a3
     return v9999
 }